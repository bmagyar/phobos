--- conflicted
+++ resolved
@@ -96,11 +96,11 @@
         objects = context.selected_objects
         source = context.active_object
         sMProp = 'geometry/'+defs.reservedProperties['SHAREDMESH']
-        newName = utility.getObjectName(source, source.phobostype) if self.meshName == "" else self.meshName
+        newName = source.name if self.meshName == "" else self.meshName
         log(source.name, "INFO")
         for obj in objects:
             if 'phobostype' in obj and obj.phobostype in ("visual", "collision") and obj != source:
-                log("Setting data for: " + utility.getObjectName(obj, phobostype=obj.phobostype), "INFO")
+                log("Setting data for: " + obj.name, "INFO")
                 obj.data = source.data
                 obj[sMProp] = newName
         if sMProp in source: del obj[sMProp]
@@ -167,9 +167,9 @@
                     layers[defs.layerTypes[phobosType]] = True
                     obj.layers = layers
                 if phobosType == 'undefined':
-                    log("The phobostype of the object '" + utility.getObjectName(obj) + "' is undefined")
+                    log("The phobostype of the object '" + obj.name + "' is undefined")
             except AttributeError:
-                log("The object '" + utility.getObjectName(obj) + "' has no phobostype", "ERROR")  # Handle this as error or warning?
+                log("The object '" + obj.name + "' has no phobostype", "ERROR")  # Handle this as error or warning?
         endLog()
         return {'FINISHED'}
 
@@ -258,7 +258,7 @@
                 try:
                     oldmass = obj['mass']
                 except KeyError:
-                    log("The object '" + utility.getObjectName(obj) + "' has no mass")
+                    log("The object '" + obj.name + "' has no mass")
                     oldmass = None
                 if self.userbmass:
                     try:
@@ -266,7 +266,7 @@
                     except AttributeError:
                         obj['mass'] = 0.001
                         # print("### Error: object has no rigid body properties.")
-                        log("The object '" + utility.getObjectName(obj) + "' has no rigid body properties. Set mass to 0.001", "ERROR")
+                        log("The object '" + obj.name + "' has no rigid body properties. Set mass to 0.001", "ERROR")
                 else:
                     obj['mass'] = self.mass
                 if obj['mass'] != oldmass:
@@ -301,19 +301,12 @@
     def execute(self, context):
         sourcelist = []
         targetlist = []
-<<<<<<< HEAD
         processed = set()
         links = [obj.name for obj in bpy.context.selected_objects if obj.phobostype == 'link']
         t = dt.now()
         objdict = {obj.name: obj for obj in bpy.data.objects if obj.phobostype in ['visual', 'collision']
                    and obj.parent.name in links}
         # gather all name bases of objects for which both visual and collision are present
-=======
-        processed = []
-        links = [utility.getObjectName(obj) for obj in bpy.context.selected_objects if obj.phobostype == 'link']
-        t = dt.now()
-        objdict = {utility.getObjectName(obj): obj for obj in bpy.context.selected_objects}
->>>>>>> 54d918fb
         for obj in objdict.keys():
             basename = obj.replace(objdict[obj].phobostype + '_', '')
             if 'visual_' + basename in objdict.keys() and 'collision_' + basename in objdict.keys():
@@ -329,7 +322,7 @@
             else:  # latest to oldest
                 tv = utility.datetimeFromIso(objdict['visual_' + basename]['masschanged'])
                 tc = utility.datetimeFromIso(objdict['collision_' + basename]['masschanged'])
-                if tc < tv:  # if collision information is older than visual information
+                if tc < tv:  #if collision information is older than visual information
                     sourcelist.append('visual_' + basename)
                     targetlist.append('collision_' + basename)
                 else:
@@ -426,7 +419,7 @@
         elif self.objects == 'selected':
             objlist = bpy.context.selected_objects
         elif self.objects == 'by name':
-            objlist = [obj for obj in bpy.data.objects if utility.getObjectName(obj).find(self.namepart) >= 0]
+            objlist = [obj for obj in bpy.data.objects if obj.name.find(self.namepart) >= 0]
         else:
             objlist = [obj for obj in bpy.data.objects if obj.phobostype == self.objects]
         for obj in objlist:
@@ -501,7 +494,7 @@
     def execute(self, context):
         objlist = []
         for obj in bpy.data.objects:
-            if self.namefragment in utility.getObjectName(obj):
+            if self.namefragment in obj.name:
                 objlist.append(obj)
         utility.selectObjects(objlist, True)
         return {'FINISHED'}
@@ -705,8 +698,8 @@
         for obj in context.selected_objects:
             if self.find in obj and self.replace != '':
                 if self.replace in obj:
-                    # print("### Error: property", self.replace, "already present in object", utility.getObjectName(obj))
-                    log("Property '" + self.replace + "' already present in object '" + utility.getObjectName(obj) + "'", "ERROR")
+                    # print("### Error: property", self.replace, "already present in object", obj.name)
+                    log("Property '" + self.replace + "' already present in object '" + obj.name + "'", "ERROR")
                     if self.overwrite:
                         log("Replace property, because overwrite option was set")
                         obj[self.replace] = obj[self.find]
@@ -743,7 +736,7 @@
             if obj.phobostype == 'collision' or obj.phobostype == 'visual':
                 obj['geometry/type'] = self.geomType
             else:
-                log("The object '" + utility.getObjectName(obj) + "' is no collision or visual")
+                log("The object '" + obj.name + "' is no collision or visual")
         endLog()
         return {'FINISHED'}
 
