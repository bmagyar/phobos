--- conflicted
+++ resolved
@@ -59,7 +59,6 @@
         light_data.spot_size = light_dict['angle']
     elif light_dict['type'] == 'omnilight':
         light_data.type = 'POINT'
-<<<<<<< HEAD
 
     #if light_dict['attenuation']['constant'] > 0:
     light_data.energy = light_dict['attenuation']['constant']
@@ -77,10 +76,8 @@
 
     light.phobostype = 'light'
     light['light/exponent'] = light_dict['exponent']
-=======
     light.phobostype = 'light'
     light['light/directional'] = light_dict['directional']
->>>>>>> ebf60754
     return light
 
 
